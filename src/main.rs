use std::collections::HashSet;
use std::env;
use std::sync::{Arc, Mutex};

use bcrypt::verify;
use dotenv::dotenv;
use serde::{Deserialize, Serialize};
use socketioxide::{
    extract::{Data, SocketRef, State},
    SocketIo,
};
use sqlx::postgres::PgPoolOptions;
use sqlx::types::BigDecimal;
use num_traits::cast::ToPrimitive;
use tower::ServiceBuilder;
use tower_http::{cors::CorsLayer, services::ServeDir};
use tracing::info;
use tracing_subscriber::FmtSubscriber;

#[derive(Debug, Clone)]
struct SharedState {
    db: sqlx::PgPool,
    users: Arc<Mutex<HashSet<String>>>,
    batch_size: i64,
}

#[derive(Debug, Clone)]
struct Username(String);

#[derive(Deserialize, Serialize)]
struct LoginData {
    nick: String,
    password: String,
}

#[derive(Deserialize)]
struct SendMsgData {
    m: String,
}

#[derive(Deserialize)]
struct TypingData {
    status: bool,
}

#[derive(Deserialize)]
struct LoadMoreMessagesData {
    last: Option<i32>,
}

#[derive(Serialize)]
struct StartEvent<'a, T>
where
    T: IntoIterator<Item = String> + Serialize,
{
    users: &'a T,
}

#[derive(Serialize)]
struct UserEvent<'a> {
    nick: &'a str,
}

#[derive(Serialize)]
struct MessageEvent {
    f: String,
    m: String,
    id: i32,
    time: i64,
}

#[derive(Serialize)]
struct PreviousMsgEvent<'a, T>
where
    T: IntoIterator<Item = MessageEvent>,
{
    msgs: &'a T,
}

#[derive(Serialize)]
struct ForceLoginEvent {
    #[serde(rename = "type")]
    error_type: String,
    message: String,
}

#[derive(Debug, sqlx::FromRow)]
struct Message {
    username: String,
    message: String,
    sent_at: Option<BigDecimal>,
    id: i32,
}

async fn on_login(
    s: SocketRef,
    Data(data): Data<LoginData>,
    State(state): State<Arc<SharedState>>,
) {
<<<<<<< HEAD
    // nick is String so the type can be held across await
    let nick = data.nick.trim();
    let password = data.password.trim();
=======
    println!("on_login received");
    let nick = data.nick.trim().to_string();
    let password = data.password.trim().to_string();
>>>>>>> afdabb00

    if nick.is_empty() {
        s.emit(
            "force-login",
            &ForceLoginEvent {
                error_type: "login".to_string(),
                message: "Nick can't be empty.".to_string(),
            },
        )
        .ok();
        return;
    }

    match sqlx::query!(
        "SELECT username, password_hash, view_history FROM users WHERE username = $1",
        nick
    )
    .fetch_optional(&state.db)
    .await
    {
        Ok(Some(row)) => {
            let password_hash: String = row.password_hash;

<<<<<<< HEAD
            if !verify(password, &password_hash).unwrap_or(false) {
                s.emit(
                    "force-login",
                    &ForceLoginEvent {
                        error_type: "login".to_string(),
                        message: "Invalid credentials.".to_string(),
                    },
                )
                .ok();
            } else {
                let mut is_new = false;
                if let Ok(mut users) = state.users.lock() {
                    is_new = users.insert(nick.to_string());
=======
            if verify(&password, &password_hash).unwrap_or(false) {
                let mut is_new = false;
                if let Ok(mut users) = state.users.lock() {
                    is_new = users.insert(nick.clone());
>>>>>>> afdabb00

                    s.extensions.insert(Username(nick.to_string()));
                    s.join("main");

                    s.emit("start", &StartEvent { users: &*users }).ok();
                }

<<<<<<< HEAD
                if is_new {
                    s.to("main")
                        .emit("ue", &UserEvent { nick: nick })
                        .await
                        .ok();
                }

=======
                }
                
                if is_new {
                    s.to("main").emit("ue", &UserEvent { nick: nick.clone() }).await.ok();
                }
                
>>>>>>> afdabb00
                let view_history: bool = row.view_history;
                if view_history {
                    if let Ok(rows) = sqlx::query!(
                        "SELECT username, message, sent_at, id 
                        FROM messages 
                        ORDER BY id 
                        DESC LIMIT $1",
                        state.batch_size 
                    )
                        .fetch_all(&state.db)
                        .await
                    {
                        let msgs: Vec<MessageEvent> = rows.into_iter().filter_map(|row| {
                            serde_json::from_str(&row.message).ok().map(|m| MessageEvent {
                                f: row.username,
                                m,
                                id: row.id,
                                time: (row.sent_at.unwrap_or(BigDecimal::from(0)) 
                                    * BigDecimal::from(1000)).to_i64().unwrap_or(0),
                            })
                        }).collect();

                        s.emit("previous-msg", &PreviousMsgEvent { msgs: &msgs }).ok();
                    }
                }
            }
        }
        Ok(None) => {
            s.emit(
                "force-login",
                &ForceLoginEvent {
                    error_type: "login".to_string(),
                    message: "Invalid credentials.".to_string(),
                },
            )
            .ok();
        }
        Err(e) => {
            eprintln!("Database error: {}", e);
            s.emit(
                "force-login",
                &ForceLoginEvent {
                    error_type: "login".to_string(),
                    message: "Server error during authentication.".to_string(),
                },
            )
            .ok();
        }
    }
}

async fn on_send_msg(
    s: SocketRef,
    Data(data): Data<SendMsgData>,
    State(state): State<Arc<SharedState>>,
) {
    println!("on_send_msg received");
    if let Some(Username(nick)) = s.extensions.get::<Username>() {
<<<<<<< HEAD
        if let Ok(row) = sqlx::query(
            "INSERT INTO messages (username, message) VALUES ($1, $2) RETURNING id, sent_at",
        )
        .bind(&nick)
        .bind(&data.m)
=======
        println!("e");
        let message_json = serde_json::to_string(&data.m).unwrap_or_default();

        println!("e");

        if let Ok(row) = sqlx::query!(
            "INSERT INTO messages (username, message) 
            VALUES ($1, $2) 
            RETURNING id, sent_at",
            nick,
            message_json
        )
>>>>>>> afdabb00
        .fetch_one(&state.db)
        .await
        {
            let msg = MessageEvent {
<<<<<<< HEAD
                f: nick,
                m: data.m.to_string(),
                id: row.get("id"),
                time: (row.get::<i64, _>("sent_at") * 1000),
=======
                f: nick.clone(),
                m: serde_json::Value::String(data.m),
                id: row.id,
                time: (row.sent_at.unwrap_or(BigDecimal::from(0)) 
                    * BigDecimal::from(1000)).to_i64().unwrap_or(0),
>>>>>>> afdabb00
            };

            s.to("main").emit("new-msg", &msg).await.ok();
            println!("New msg");
        }
    } else {
        s.emit(
            "force-login",
            &ForceLoginEvent {
                error_type: "auth".to_string(),
                message: "You need to be logged in to send messages.".to_string(),
            },
        )
        .ok();
    }
}

async fn on_typing(s: SocketRef, Data(data): Data<TypingData>) {
    if let Some(Username(nick)) = s.extensions.get::<Username>() {
        s.broadcast()
            .to("main")
            .emit(
                "typing",
                &serde_json::json!({
                    "status": data.status,
                    "nick": nick
                }),
            )
            .await
            .ok();
    }
}

async fn on_load_more_messages(
    s: SocketRef,
    Data(data): Data<LoadMoreMessagesData>,
    State(state): State<Arc<SharedState>>,
) {
    if let Some(Username(_)) = s.extensions.get::<Username>() {
        let rows = if let Some(last) = data.last {
            sqlx::query_as!(
                Message,
                "SELECT username, message, sent_at, id 
                FROM messages WHERE id < $1 
                ORDER BY id 
                DESC LIMIT $2", 
                last,
                state.batch_size
            ).fetch_all(&state.db).await
        } else {
            sqlx::query_as!(
                Message,
                "SELECT username, message, sent_at, id 
                FROM messages 
                ORDER BY id 
                DESC LIMIT $1",
                state.batch_size
            ).fetch_all(&state.db).await
        };

        if rows.is_err() {
            eprintln!("Database error: {}", rows.unwrap_err());
            return;
        }

        let msgs: Vec<MessageEvent> = rows
            .unwrap()
            .into_iter()
            .filter_map(|row| {
                serde_json::from_str(&row.message).ok().map(|m| MessageEvent {
                    f: row.username,
                    m,
                    id: row.id,
                    time: (row.sent_at.unwrap_or(BigDecimal::from(0)) 
                        * BigDecimal::from(1000)).to_i64().unwrap_or(0),
                })
            })
            .collect();

<<<<<<< HEAD
            s.emit("older-msgs", &PreviousMsgEvent { msgs: &msgs }).ok();
        }
=======
            s.emit("older-msgs", &PreviousMsgEvent { msgs }).ok();
>>>>>>> afdabb00
    }
}

async fn on_disconnect(s: SocketRef, State(state): State<Arc<SharedState>>) {
    if let Some(Username(nick)) = s.extensions.remove::<Username>() {
        if let Ok(mut users) = state.users.lock() {
            users.remove(&nick);
        }

        s.to("main")
            .emit(
                "ul",
                &UserEvent {
                    nick: nick.as_ref(),
                },
            )
            .await
            .ok();
    }
}

#[tokio::main]
async fn main() -> Result<(), Box<dyn std::error::Error>> {
    dotenv().ok();

    let subscriber = FmtSubscriber::new();
    tracing::subscriber::set_global_default(subscriber)?;

    let db_url = env::var("DATABASE_URL").expect("DATABASE_URL must be set");
    let db = PgPoolOptions::new().connect(&db_url).await?;

    let batch_size: i64 = match env::var("BATCH_SIZE") {
        Ok(val) => val.parse().unwrap_or(50),
        Err(_) => 50,
    };

    let shared_state = Arc::new(SharedState {
        // Wrap in Arc
        db,
        users: Arc::new(Mutex::new(HashSet::new())),
        batch_size,
    });

    let (layer, io) = SocketIo::builder().with_state(shared_state).build_layer();

    io.ns("/", |s: SocketRef| {
        s.on("login", on_login);
        s.on("send-msg", on_send_msg);
        s.on("typing", on_typing);
        s.on("load-more-messages", on_load_more_messages);
        s.on_disconnect(on_disconnect);
    });

    let app = axum::Router::new()
        .fallback_service(ServeDir::new("html"))
        .layer(
            ServiceBuilder::new()
                .layer(CorsLayer::permissive())
                .layer(layer),
        );

    let port = std::env::args().nth(1).unwrap_or("8090".to_string());
    let listener = tokio::net::TcpListener::bind(format!("0.0.0.0:{}", port)).await?;

    info!("Starting server on port {}", port);
    axum::serve(listener, app).await?;

    Ok(())
}<|MERGE_RESOLUTION|>--- conflicted
+++ resolved
@@ -3,7 +3,9 @@
 use std::sync::{Arc, Mutex};
 
 use bcrypt::verify;
+use bigdecimal::num_bigint::BigInt;
 use dotenv::dotenv;
+use num_traits::cast::ToPrimitive;
 use serde::{Deserialize, Serialize};
 use socketioxide::{
     extract::{Data, SocketRef, State},
@@ -11,7 +13,6 @@
 };
 use sqlx::postgres::PgPoolOptions;
 use sqlx::types::BigDecimal;
-use num_traits::cast::ToPrimitive;
 use tower::ServiceBuilder;
 use tower_http::{cors::CorsLayer, services::ServeDir};
 use tracing::info;
@@ -66,7 +67,7 @@
     f: String,
     m: String,
     id: i32,
-    time: i64,
+    time: BigDecimal,
 }
 
 #[derive(Serialize)]
@@ -97,15 +98,8 @@
     Data(data): Data<LoginData>,
     State(state): State<Arc<SharedState>>,
 ) {
-<<<<<<< HEAD
-    // nick is String so the type can be held across await
     let nick = data.nick.trim();
     let password = data.password.trim();
-=======
-    println!("on_login received");
-    let nick = data.nick.trim().to_string();
-    let password = data.password.trim().to_string();
->>>>>>> afdabb00
 
     if nick.is_empty() {
         s.emit(
@@ -129,7 +123,6 @@
         Ok(Some(row)) => {
             let password_hash: String = row.password_hash;
 
-<<<<<<< HEAD
             if !verify(password, &password_hash).unwrap_or(false) {
                 s.emit(
                     "force-login",
@@ -143,12 +136,6 @@
                 let mut is_new = false;
                 if let Ok(mut users) = state.users.lock() {
                     is_new = users.insert(nick.to_string());
-=======
-            if verify(&password, &password_hash).unwrap_or(false) {
-                let mut is_new = false;
-                if let Ok(mut users) = state.users.lock() {
-                    is_new = users.insert(nick.clone());
->>>>>>> afdabb00
 
                     s.extensions.insert(Username(nick.to_string()));
                     s.join("main");
@@ -156,7 +143,6 @@
                     s.emit("start", &StartEvent { users: &*users }).ok();
                 }
 
-<<<<<<< HEAD
                 if is_new {
                     s.to("main")
                         .emit("ue", &UserEvent { nick: nick })
@@ -164,14 +150,6 @@
                         .ok();
                 }
 
-=======
-                }
-                
-                if is_new {
-                    s.to("main").emit("ue", &UserEvent { nick: nick.clone() }).await.ok();
-                }
-                
->>>>>>> afdabb00
                 let view_history: bool = row.view_history;
                 if view_history {
                     if let Ok(rows) = sqlx::query!(
@@ -179,22 +157,30 @@
                         FROM messages 
                         ORDER BY id 
                         DESC LIMIT $1",
-                        state.batch_size 
+                        state.batch_size
                     )
-                        .fetch_all(&state.db)
-                        .await
+                    .fetch_all(&state.db)
+                    .await
                     {
-                        let msgs: Vec<MessageEvent> = rows.into_iter().filter_map(|row| {
-                            serde_json::from_str(&row.message).ok().map(|m| MessageEvent {
-                                f: row.username,
-                                m,
-                                id: row.id,
-                                time: (row.sent_at.unwrap_or(BigDecimal::from(0)) 
-                                    * BigDecimal::from(1000)).to_i64().unwrap_or(0),
+                        let msgs: Vec<MessageEvent> = rows
+                            .into_iter()
+                            .filter_map(|row| {
+                                serde_json::from_str(&row.message)
+                                    .ok()
+                                    .map(|m| MessageEvent {
+                                        f: row.username,
+                                        m,
+                                        id: row.id,
+                                        time: (row.sent_at.unwrap_or(BigDecimal::from(0))
+                                            * BigDecimal::from(1000))
+                                        .to_i64()
+                                        .unwrap_or(0),
+                                    })
                             })
-                        }).collect();
-
-                        s.emit("previous-msg", &PreviousMsgEvent { msgs: &msgs }).ok();
+                            .collect();
+
+                        s.emit("previous-msg", &PreviousMsgEvent { msgs: &msgs })
+                            .ok();
                     }
                 }
             }
@@ -228,19 +214,8 @@
     Data(data): Data<SendMsgData>,
     State(state): State<Arc<SharedState>>,
 ) {
-    println!("on_send_msg received");
     if let Some(Username(nick)) = s.extensions.get::<Username>() {
-<<<<<<< HEAD
-        if let Ok(row) = sqlx::query(
-            "INSERT INTO messages (username, message) VALUES ($1, $2) RETURNING id, sent_at",
-        )
-        .bind(&nick)
-        .bind(&data.m)
-=======
-        println!("e");
         let message_json = serde_json::to_string(&data.m).unwrap_or_default();
-
-        println!("e");
 
         if let Ok(row) = sqlx::query!(
             "INSERT INTO messages (username, message) 
@@ -249,27 +224,19 @@
             nick,
             message_json
         )
->>>>>>> afdabb00
         .fetch_one(&state.db)
         .await
         {
             let msg = MessageEvent {
-<<<<<<< HEAD
                 f: nick,
                 m: data.m.to_string(),
-                id: row.get("id"),
-                time: (row.get::<i64, _>("sent_at") * 1000),
-=======
-                f: nick.clone(),
-                m: serde_json::Value::String(data.m),
                 id: row.id,
-                time: (row.sent_at.unwrap_or(BigDecimal::from(0)) 
-                    * BigDecimal::from(1000)).to_i64().unwrap_or(0),
->>>>>>> afdabb00
+                time: (row.sent_at.unwrap_or(BigDecimal::from(0)) * BigDecimal::from(1000))
+                    .to_i64()
+                    .unwrap_or(0),
             };
 
             s.to("main").emit("new-msg", &msg).await.ok();
-            println!("New msg");
         }
     } else {
         s.emit(
@@ -311,10 +278,12 @@
                 "SELECT username, message, sent_at, id 
                 FROM messages WHERE id < $1 
                 ORDER BY id 
-                DESC LIMIT $2", 
+                DESC LIMIT $2",
                 last,
                 state.batch_size
-            ).fetch_all(&state.db).await
+            )
+            .fetch_all(&state.db)
+            .await
         } else {
             sqlx::query_as!(
                 Message,
@@ -323,7 +292,9 @@
                 ORDER BY id 
                 DESC LIMIT $1",
                 state.batch_size
-            ).fetch_all(&state.db).await
+            )
+            .fetch_all(&state.db)
+            .await
         };
 
         if rows.is_err() {
@@ -335,22 +306,20 @@
             .unwrap()
             .into_iter()
             .filter_map(|row| {
-                serde_json::from_str(&row.message).ok().map(|m| MessageEvent {
-                    f: row.username,
-                    m,
-                    id: row.id,
-                    time: (row.sent_at.unwrap_or(BigDecimal::from(0)) 
-                        * BigDecimal::from(1000)).to_i64().unwrap_or(0),
-                })
+                serde_json::from_str(&row.message)
+                    .ok()
+                    .map(|m| MessageEvent {
+                        f: row.username,
+                        m,
+                        id: row.id,
+                        time: (row.sent_at.unwrap_or(BigDecimal::from(0)) * BigDecimal::from(1000))
+                            .to_i64()
+                            .unwrap_or(0),
+                    })
             })
             .collect();
 
-<<<<<<< HEAD
-            s.emit("older-msgs", &PreviousMsgEvent { msgs: &msgs }).ok();
-        }
-=======
-            s.emit("older-msgs", &PreviousMsgEvent { msgs }).ok();
->>>>>>> afdabb00
+        s.emit("older-msgs", &PreviousMsgEvent { msgs: &msgs }).ok();
     }
 }
 
